# Committee

A collection of middleware to help build services with JSON Schema.

## Supported Ruby Versions

Committee is tested on the following MRI versions:

- 1.9.3-p551
- 2.1.6
- 2.2.2

## Committee::Middleware::RequestValidation

``` ruby
use Committee::Middleware::RequestValidation, schema: JSON.parse(File.read(...))
```

This piece of middleware validates the parameters of incoming requests to make sure that they're formatted according to the constraints imposed by a particular schema.

Options:

* `allow_form_params`: Specifies that input can alternatively be specified as `application/x-www-form-urlencoded` parameters when possible. This won't work for more complex schema validations.
* `allow_query_params`: Specifies that query string parameters will be taken into consideration when doing validation (defaults to `true`).
<<<<<<< HEAD
* `check_content_type`: Specifies that content_type should be verified according jsonschema definition. (defaults to `true`).
=======
* `error_class`: Specifies the class to use for formatting and outputting validation errors (defaults to `Committee::ValidationError`)
>>>>>>> 1d1ad950
* `optimistic_json`: Will attempt to parse JSON in the request body even without a `Content-Type: application/json` before falling back to other options (defaults to `false`).
* `prefix`: Mounts the middleware to respond at a configured prefix.
* `raise`: Raise an exception on error instead of responding with a generic error body (defaults to `false`).
* `strict`: Puts the middleware into strict mode, meaning that paths which are not defined in the schema will be responded to with a 404 instead of being run (default to `false`).

Some examples of use:

``` bash
# missing required parameter
$ curl -X POST http://localhost:9292/account/app-transfers -H "Content-Type: application/json" -d '{"app":"heroku-api"}'
{"id":"invalid_params","message":"Require params: recipient."}

# missing required parameter (should have &query=...)
$ curl -X GET http://localhost:9292/search?category=all
{"id":"invalid_params","message":"Require params: query."}

# contains an unknown parameter
$ curl -X POST http://localhost:9292/account/app-transfers -H "Content-Type: application/json" -d '{"app":"heroku-api","recipient":"api@heroku.com","sender":"api@heroku.com"}'
{"id":"invalid_params","message":"Unknown params: sender."}

# invalid type
$ curl -X POST http://localhost:9292/account/app-transfers -H "Content-Type: application/json" -d '{"app":"heroku-api","recipient":7}'
{"id":"invalid_params","message":"Invalid type for key \"recipient\": expected 7 to be [\"string\"]."}

# invalid format (supports date-time, email, uuid)
$ curl -X POST http://localhost:9292/account/app-transfers -H "Content-Type: application/json" -d '{"app":"heroku-api","recipient":"api@heroku"}'
{"id":"invalid_params","message":"Invalid format for key \"recipient\": expected \"api@heroku\" to be \"email\"."

# invalid pattern
$ curl -X POST http://localhost:9292/apps -H "Content-Type: application/json" -d '{"name":"$#%"}'
{"id":"invalid_params","message":"Invalid pattern for key \"name\": expected $#% to match \"(?-mix:^[a-z][a-z0-9-]{3,30}$)\"."}
```

## Committee::Middleware::Stub

``` ruby
use Committee::Middleware::Stub, schema: JSON.parse(File.read(...))
```

This piece of middleware intercepts any routes that are in the JSON Schema, then builds and returns an appropriate response for them.

``` bash
$ curl -X GET http://localhost:9292/apps
[
  {
    "archived_at":"2012-01-01T12:00:00Z",
    "buildpack_provided_description":"Ruby/Rack",
    "created_at":"2012-01-01T12:00:00Z",
    "git_url":"git@heroku.com/example.git",
    "id":"01234567-89ab-cdef-0123-456789abcdef",
    "maintenance":false,
    "name":"example",
    "owner":[
      {
        "email":"username@example.com",
        "id":"01234567-89ab-cdef-0123-456789abcdef"
      }
    ],
    "region":[
      {
        "id":"01234567-89ab-cdef-0123-456789abcdef",
        "name":"us"
      }
    ],
    "released_at":"2012-01-01T12:00:00Z",
    "repo_size":0,
    "slug_size":0,
    "stack":[
      {
        "id":"01234567-89ab-cdef-0123-456789abcdef",
        "name":"cedar"
      }
    ],
    "updated_at":"2012-01-01T12:00:00Z",
    "web_url":"http://example.herokuapp.com"
  }
]
```

### committee-stub

A bundled executable is also available to easily start up a server that will serve the stub for some particular JSON Schema file:

``` bash
committee-stub -p <port> <path to JSON schema>
```

## Committee::Middleware::ResponseValidation

``` ruby
use Committee::Middleware::ResponseValidation, schema: JSON.parse(File.read(...))
```

This piece of middleware validates the contents of the response received from up the stack for any route that matches the JSON Schema. A hyper-schema link's `targetSchema` property is used to determine what a valid response looks like.

Options:

* `error_class`: Specifies the class to use for formatting and outputting validation errors (defaults to `Committee::ValidationError`)
* `prefix`: Mounts the middleware to respond at a configured prefix.
* `raise`: Raise an exception on error instead of responding with a generic error body (defaults to `false`).
* `validate_errors`: Also validate non-2xx responses (defaults to `false`).

Given a simple Sinatra app that responds for an endpoint in an incomplete fashion:

``` ruby
require "committee"
require "sinatra"

use Committee::Middleware::ResponseValidation, schema: JSON.parse(File.read("..."))

get "/apps" do
  content_type :json
  "[{}]"
end
```

The middleware will raise an error to indicate what the problems are:

``` bash
# missing keys in response
$ curl -X GET http://localhost:9292/apps
{"id":"invalid_response","message":"Missing keys in response: archived_at, buildpack_provided_description, created_at, git_url, id, maintenance, name, owner:email, owner:id, region:id, region:name, released_at, repo_size, slug_size, stack:id, stack:name, updated_at, web_url."}
```

## Validation Errors

Committee will by default respond with a generic error JSON body for validation errors (when the `raise` middleware option is `false`).

Here's an example error to show the default format:

```json
{
  "id":"invalid_response",
  "message":"Missing keys in response: archived_at, buildpack_provided_description, created_at, git_url, id, maintenance, name, owner:email, owner:id, region:id, region:name, released_at, repo_size, slug_size, stack:id, stack:name, updated_at, web_url."
}
```

You can customize this JSON body by setting the `error_class` middleware option. The `error_class` will be instantiated with: `status`, `id`, and `message`.

* `status`: HTTP status code
* `id`: HTTP status name/string
* `message`: error message

Here's an example of a class to format errors according to [JSON API](http://jsonapi.org/format/#errors):

```ruby
module MyAPI
  class ValidationError < Committee::ValidationError
    def error_body
      {
        errors: [
          { status: id, detail: message }
        ]
      }
    end

    def render
      [
        status,
        { "Content-Type" => "application/vnd.api+json" },
        [MultiJson.encode(error_body)]
      ]
    end
  end
end
```

## Test Assertions

Committee ships with a small set of schema validation test assertions designed to be used along with `rack-test`.

Here's a simple test to demonstrate:

``` ruby
describe Committee::Middleware::Stub do
  include Committee::Test::Methods
  include Rack::Test::Methods

  def app
    Sinatra.new do
      get "/" do
        content_type :json
        MultiJson.encode({ "foo" => "bar" })
      end
    end
  end

  def schema_path
    "./my-schema.json"
  end

  describe "GET /" do
    it "conforms to schema" do
      assert_schema_conform
    end
   end
end
```

## Development

Run tests with the following:

```
bundle install
bundle exec rake
```

Run a particular test suite or test:

```
bundle exec ruby -Ilib -Itest test/router_test.rb
bundle exec ruby -Ilib -Itest test/router_test.rb -n /prefix/
```<|MERGE_RESOLUTION|>--- conflicted
+++ resolved
@@ -22,11 +22,8 @@
 
 * `allow_form_params`: Specifies that input can alternatively be specified as `application/x-www-form-urlencoded` parameters when possible. This won't work for more complex schema validations.
 * `allow_query_params`: Specifies that query string parameters will be taken into consideration when doing validation (defaults to `true`).
-<<<<<<< HEAD
 * `check_content_type`: Specifies that content_type should be verified according jsonschema definition. (defaults to `true`).
-=======
 * `error_class`: Specifies the class to use for formatting and outputting validation errors (defaults to `Committee::ValidationError`)
->>>>>>> 1d1ad950
 * `optimistic_json`: Will attempt to parse JSON in the request body even without a `Content-Type: application/json` before falling back to other options (defaults to `false`).
 * `prefix`: Mounts the middleware to respond at a configured prefix.
 * `raise`: Raise an exception on error instead of responding with a generic error body (defaults to `false`).
