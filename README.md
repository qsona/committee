# Committee  [![Travis Status](https://travis-ci.org/interagent/committee.svg)](https://travis-ci.org/interagent/committee)

A collection of middleware to help build services with JSON Schema.

## Supported Ruby Versions

Committee is tested on the following MRI versions:

- 2.3
- 2.4
- 2.5

## Committee::Middleware::RequestValidation

``` ruby
json = JSON.parse(File.read(...))
schema = Committee::Drivers::HyperSchema.new.parse(json)
use Committee::Middleware::RequestValidation, schema: schema
```

This piece of middleware validates the parameters of incoming requests to make sure that they're formatted according to the constraints imposed by a particular schema.

Options:

* `allow_form_params`: Specifies that input can alternatively be specified as `application/x-www-form-urlencoded` parameters when possible. This won't work for more complex schema validations.
* `allow_query_params`: Specifies that query string parameters will be taken into consideration when doing validation (defaults to `true`).
* `check_content_type`: Specifies that `Content-Type` should be verified according to JSON Hyper-schema definition. (defaults to `true`).
* `coerce_date_times`: Convert the string with `"format": "date-time"` parameter to DateTime object (default to `false`).
* `coerce_form_params`: Tries to convert POST data encoded into an `application/x-www-form-urlencoded` body (where values are all strings) into concrete types required by the schema. This works for `null` (empty value), `integer` (numeric value without decimals), `number` (numeric value) and `boolean` ("true" is converted to `true` and "false" to `false`). If coercion is not possible, the original value is passed unchanged to schema validation.
* `coerce_query_params`: The same as `coerce_form_params`, but tries to coerce `GET` parameters encoded in a request's query string.
* `coerce_path_params`: The same as `coerce_form_params`, but tries to coerce parameters encoded in a request's URL path.
* `coerce_recursive`: Coerce data in arrays and other nested objects (default to `true`).
* `error_class`: Specifies the class to use for formatting and outputting validation errors (defaults to `Committee::ValidationError`)
* `optimistic_json`: Will attempt to parse JSON in the request body even without a `Content-Type: application/json` before falling back to other options (defaults to `false`).
* `prefix`: Mounts the middleware to respond at a configured prefix.
* `raise`: Raise an exception on error instead of responding with a generic error body (defaults to `false`).
* `strict`: Puts the middleware into strict mode, meaning that paths which are not defined in the schema will be responded to with a 404 instead of being run (default to `false`).

Some examples of use:

``` bash
# missing required parameter
$ curl -X POST http://localhost:9292/account/app-transfers -H "Content-Type: application/json" -d '{"app":"heroku-api"}'
{"id":"invalid_params","message":"Require params: recipient."}

# missing required parameter (should have &query=...)
$ curl -X GET http://localhost:9292/search?category=all
{"id":"invalid_params","message":"Require params: query."}

# contains an unknown parameter
$ curl -X POST http://localhost:9292/account/app-transfers -H "Content-Type: application/json" -d '{"app":"heroku-api","recipient":"api@heroku.com","sender":"api@heroku.com"}'
{"id":"invalid_params","message":"Unknown params: sender."}

# invalid type
$ curl -X POST http://localhost:9292/account/app-transfers -H "Content-Type: application/json" -d '{"app":"heroku-api","recipient":7}'
{"id":"invalid_params","message":"Invalid type for key \"recipient\": expected 7 to be [\"string\"]."}

# invalid format (supports date-time, email, uuid)
$ curl -X POST http://localhost:9292/account/app-transfers -H "Content-Type: application/json" -d '{"app":"heroku-api","recipient":"api@heroku"}'
{"id":"invalid_params","message":"Invalid format for key \"recipient\": expected \"api@heroku\" to be \"email\"."

# invalid pattern
$ curl -X POST http://localhost:9292/apps -H "Content-Type: application/json" -d '{"name":"$#%"}'
{"id":"invalid_params","message":"Invalid pattern for key \"name\": expected $#% to match \"(?-mix:^[a-z][a-z0-9-]{3,30}$)\"."}
```

## Committee::Middleware::Stub

``` ruby
use Committee::Middleware::Stub, schema: JSON.parse(File.read(...))
```

This piece of middleware intercepts any routes that are in the JSON Schema, then builds and returns an appropriate response for them.

``` bash
$ curl -X GET http://localhost:9292/apps
[
  {
    "archived_at":"2012-01-01T12:00:00Z",
    "buildpack_provided_description":"Ruby/Rack",
    "created_at":"2012-01-01T12:00:00Z",
    "git_url":"git@heroku.com/example.git",
    "id":"01234567-89ab-cdef-0123-456789abcdef",
    "maintenance":false,
    "name":"example",
    "owner":[
      {
        "email":"username@example.com",
        "id":"01234567-89ab-cdef-0123-456789abcdef"
      }
    ],
    "region":[
      {
        "id":"01234567-89ab-cdef-0123-456789abcdef",
        "name":"us"
      }
    ],
    "released_at":"2012-01-01T12:00:00Z",
    "repo_size":0,
    "slug_size":0,
    "stack":[
      {
        "id":"01234567-89ab-cdef-0123-456789abcdef",
        "name":"cedar"
      }
    ],
    "updated_at":"2012-01-01T12:00:00Z",
    "web_url":"http://example.herokuapp.com"
  }
]
```

### committee-stub

A bundled executable is also available to easily start up a server that will serve the stub for some particular JSON Schema file:

``` bash
committee-stub -p <port> <path to JSON schema>
```

## Committee::Middleware::ResponseValidation

``` ruby
use Committee::Middleware::ResponseValidation, schema: JSON.parse(File.read(...))
```

This piece of middleware validates the contents of the response received from up the stack for any route that matches the JSON Schema. A hyper-schema link's `targetSchema` property is used to determine what a valid response looks like.

Options:

* `error_class`: Specifies the class to use for formatting and outputting validation errors (defaults to `Committee::ValidationError`)
* `prefix`: Mounts the middleware to respond at a configured prefix.
* `raise`: Raise an exception on error instead of responding with a generic error body (defaults to `false`).
* `validate_errors`: Also validate non-2xx responses (defaults to `false`).
* `error_handler`: A proc which will be called when error occurs. Take an Error instance as first argument.

Given a simple Sinatra app that responds for an endpoint in an incomplete fashion:

``` ruby
require "committee"
require "sinatra"

use Committee::Middleware::ResponseValidation, schema: JSON.parse(File.read("..."))

get "/apps" do
  content_type :json
  "[{}]"
end
```

The middleware will raise an error to indicate what the problems are:

``` bash
# missing keys in response
$ curl -X GET http://localhost:9292/apps
{"id":"invalid_response","message":"Missing keys in response: archived_at, buildpack_provided_description, created_at, git_url, id, maintenance, name, owner:email, owner:id, region:id, region:name, released_at, repo_size, slug_size, stack:id, stack:name, updated_at, web_url."}
```

## Validation Errors

Committee will by default respond with a generic error JSON body for validation errors (when the `raise` middleware option is `false`).

Here's an example error to show the default format:

```json
{
  "id":"invalid_response",
  "message":"Missing keys in response: archived_at, buildpack_provided_description, created_at, git_url, id, maintenance, name, owner:email, owner:id, region:id, region:name, released_at, repo_size, slug_size, stack:id, stack:name, updated_at, web_url."
}
```

You can customize this JSON body by setting the `error_class` middleware option. The `error_class` will be instantiated with: `status`, `id`, and `message`.

* `status`: HTTP status code
* `id`: HTTP status name/string
* `message`: error message

Here's an example of a class to format errors according to [JSON API](http://jsonapi.org/format/#errors):

```ruby
module MyAPI
  class ValidationError < Committee::ValidationError
    def error_body
      {
        errors: [
          { status: id, detail: message }
        ]
      }
    end

    def render
      [
        status,
        { "Content-Type" => "application/vnd.api+json" },
        [JSON.generate(error_body)]
      ]
    end
  end
end
```

## Test Assertions

Committee ships with a small set of schema validation test assertions designed to be used along with `rack-test`.

Here's a simple test to demonstrate:

``` ruby
describe Committee::Middleware::Stub do
  include Committee::Test::Methods
  include Rack::Test::Methods

  def app
    Sinatra.new do
      get "/" do
        content_type :json
        JSON.generate({ "foo" => "bar" })
      end
    end
  end

  def committee_options
    json = JSON.parse(File.read("./my-schema.json"))
    json = Committee::Drivers::HyperSchema.new.parse(json)
    
    {schema: schema}
  end

  describe "GET /" do
    it "conforms to schema" do
      assert_schema_conform
    end
   end
end
```

<<<<<<< HEAD
## Using OpenAPI3

Please install [oas_parser](https://github.com/Nexmo/oas_parser)
```
gem 'oas_parser'
```

And pass definition object to committee

```ruby
require 'oas_parser'

definition = OasParser::Definition.resolve('petstore.yml')
use Committee::Middleware::ResponseValidation, open_api_3: definition
```

### limitations of OpenAPI3 mode

* Not support stub
** 'Committee::Middleware::Stub' and 'Committee::Bin::CommitteeStub' don't work now.

=======
## Updater for version 3.x from version 2.x

### Set Committee::Drivers::Schema object for middleware
schema option support JSON object and Sting and Hash object like this.  

```ruby
# valid
use Committee::Middleware::RequestValidation, schema: JSON.parse(File.read(...))

# valid
use Committee::Middleware::RequestValidation, schema: {json: 'json_data...'}

# valid
use Committee::Middleware::RequestValidation, schema: 'json string'

```

But we don't support version 3.x.  
Because 3.x support other schema and we can't define which parser we use.  
So please wrap Committee::Drivers::Schema like this.   

```ruby
json = JSON.parse(File.read(...))
schema = Committee::Drivers::HyperSchema.new.parse(json)
use Committee::Middleware::RequestValidation, schema: schema
```

### Change Test Assertions
In committee 3.0 we'll drop many method in method.rb.  
So please overwrite committee_options and return schema data and prefix option.  
This method should return same data in ResponseValidation option.

```ruby
def committee_options
  json = JSON.parse(File.read("./my-schema.json"))
  schema = Committee::Drivers::HyperSchema.new.parse(json)

  {schema: schema, prefix: "/v1"}
  # {open_api_3: schema, prefix: "/v1"}
end
```
>>>>>>> b3ce72a7

## Development

Run tests with the following:

```
bundle install
bundle exec rake
```

Run a particular test suite or test:

```
bundle exec ruby -Ilib -Itest test/router_test.rb
bundle exec ruby -Ilib -Itest test/router_test.rb -n /prefix/
```

## Release

1. Update the version in `committee.gemspec` as appropriate for [semantic
   versioning](http://semver.org) and add details to `CHANGELOG`.
2. Commit those changes. Use a commit message like `Bump version to 1.2.3`.
3. Run the `release` task:

    ```
    bundle exec rake release
    ```<|MERGE_RESOLUTION|>--- conflicted
+++ resolved
@@ -234,7 +234,6 @@
 end
 ```
 
-<<<<<<< HEAD
 ## Using OpenAPI3
 
 Please install [oas_parser](https://github.com/Nexmo/oas_parser)
@@ -256,7 +255,6 @@
 * Not support stub
 ** 'Committee::Middleware::Stub' and 'Committee::Bin::CommitteeStub' don't work now.
 
-=======
 ## Updater for version 3.x from version 2.x
 
 ### Set Committee::Drivers::Schema object for middleware
@@ -298,7 +296,6 @@
   # {open_api_3: schema, prefix: "/v1"}
 end
 ```
->>>>>>> b3ce72a7
 
 ## Development
 
