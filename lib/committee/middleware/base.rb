module Committee::Middleware
  class Base
    def initialize(app, options={})
      @app = app

      @error_class = options.fetch(:error_class, Committee::ValidationError)

      @raise = options[:raise]
      @schema = self.class.get_schema(options)

      @router = @schema.build_router(options)
    end

    def call(env)
      request = Rack::Request.new(env)

      if @router.includes_request?(request)
        handle(request)
      else
        @app.call(request.env)
      end
    end

    class << self
      def get_schema(options)
        schema = options[:schema]
        unless schema
          schema = Committee::Drivers::load_from_file(options[:filepath]) if options[:filepath]

          raise(ArgumentError, "Committee: need option `schema` or `filepath`") unless schema
        end

        # Expect the type we want by now. If we don't have it, the user passed
        # something else non-standard in.
        if !schema.is_a?(Committee::Drivers::Schema)
          raise ArgumentError, "Committee: schema expected to be an instance of Committee::Drivers::Schema."
        end

        return schema
      end
<<<<<<< HEAD

      # Expect the type we want by now. If we don't have it, the user passed
      # something else non-standard in.
      if !schema.is_a?(Committee::Drivers::Schema)
        raise ArgumentError, "Committee: schema expected to be an instance of " \
          "Committee::Drivers::Schema."
      end

      schema
    end

    def warn_json_schema_deprecated
      Committee.warn_deprecated("Committee: passing a JsonSchema::Schema to schema " \
        "option is deprecated; please send an instance of Committee::Drivers::Schema instead.")
    end

    def warn_hash_deprecated
      Committee.warn_deprecated("Committee: passing a hash to schema " \
        "option is deprecated; please send an instance of Committee::Drivers::Schema instead.")
    end

    def warn_string_deprecated
      Committee.warn_deprecated("Committee: passing a string to schema " \
        "option is deprecated; please send an instance of Committee::Drivers::Schema instead.")
=======
    end

    private

    def build_schema_validator(request)
      @router.build_schema_validator(request)
>>>>>>> b11fb524
    end
  end
end<|MERGE_RESOLUTION|>--- conflicted
+++ resolved
@@ -38,39 +38,12 @@
 
         return schema
       end
-<<<<<<< HEAD
-
-      # Expect the type we want by now. If we don't have it, the user passed
-      # something else non-standard in.
-      if !schema.is_a?(Committee::Drivers::Schema)
-        raise ArgumentError, "Committee: schema expected to be an instance of " \
-          "Committee::Drivers::Schema."
-      end
-
-      schema
-    end
-
-    def warn_json_schema_deprecated
-      Committee.warn_deprecated("Committee: passing a JsonSchema::Schema to schema " \
-        "option is deprecated; please send an instance of Committee::Drivers::Schema instead.")
-    end
-
-    def warn_hash_deprecated
-      Committee.warn_deprecated("Committee: passing a hash to schema " \
-        "option is deprecated; please send an instance of Committee::Drivers::Schema instead.")
-    end
-
-    def warn_string_deprecated
-      Committee.warn_deprecated("Committee: passing a string to schema " \
-        "option is deprecated; please send an instance of Committee::Drivers::Schema instead.")
-=======
     end
 
     private
 
     def build_schema_validator(request)
       @router.build_schema_validator(request)
->>>>>>> b11fb524
     end
   end
 end