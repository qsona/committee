--- conflicted
+++ resolved
@@ -18,20 +18,8 @@
     def handle(request)
       status, headers, response = @app.call(request.env)
 
-<<<<<<< HEAD
       v = build_schema_validator(request)
-      v.response_validate(status, headers, response) if v.link_exist? && self.class.validate?(status, validate_errors)
-=======
-      link, _ = @router.find_request_link(request)
-      if validate?(status) && link
-        full_body = ""
-        response.each do |chunk|
-          full_body << chunk
-        end
-        data = JSON.parse(full_body)
-        Committee::ResponseValidator.new(link, validate_success_only: validate_success_only).call(status, headers, data)
-      end
->>>>>>> 6de0d055
+      v.response_validate(status, headers, response) if v.link_exist? && self.class.validate?(status, validate_success_only)
 
       [status, headers, response]
     rescue Committee::InvalidResponse
@@ -44,15 +32,10 @@
       @error_class.new(500, :invalid_response, "Response wasn't valid JSON.").render
     end
 
-<<<<<<< HEAD
     class << self
-      def validate?(status, validate_errors)
-        status != 204 && (validate_errors || (200...300).include?(status))
+      def validate?(status, validate_success_only)
+        status != 204 && (!validate_success_only || (200...300).include?(status))
       end
-=======
-    def validate?(status)
-      Committee::ResponseValidator.validate?(status, validate_success_only: validate_success_only)
->>>>>>> 6de0d055
     end
   end
 end