--- conflicted
+++ resolved
@@ -4,38 +4,16 @@
 
     def initialize(app, options = {})
       super
-<<<<<<< HEAD
-      @validate_success_only = options[:validate_success_only]
-=======
-      @validate_success_only = options.fetch(:validate_success_only, true)
+      @validate_success_only = @schema.validator_option.validate_success_only
 
-      unless options[:validate_errors].nil?
-        @validate_success_only = !options[:validate_errors]
-        Committee.warn_deprecated("Committee: validate_errors option is deprecated; " \
-        "please use validate_success_only=#{@validate_success_only}.")
-      end
-
->>>>>>> abd74b1e
       @error_handler = options[:error_handler]
     end
 
     def handle(request)
       status, headers, response = @app.call(request.env)
 
-<<<<<<< HEAD
       v = build_schema_validator(request)
       v.response_validate(status, headers, response) if v.link_exist? && self.class.validate?(status, validate_success_only)
-=======
-      link, _ = @router.find_request_link(request)
-      if validate?(status) && link
-        full_body = ""
-        response.each do |chunk|
-          full_body << chunk
-        end
-        data = full_body.empty? ? {} : JSON.parse(full_body)
-        Committee::ResponseValidator.new(link, validate_success_only: validate_success_only).call(status, headers, data)
-      end
->>>>>>> abd74b1e
 
       [status, headers, response]
     rescue Committee::InvalidResponse
