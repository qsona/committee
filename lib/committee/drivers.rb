module Committee
  module Drivers
    # Gets a driver instance from the specified name. Raises ArgumentError for
    # an unknown driver name.
    def self.driver_from_name(name)
      case name
      when :hyper_schema
        Committee::Drivers::HyperSchema.new
      when :open_api_2
        Committee::Drivers::OpenAPI2.new
      when :open_api_3
        Committee::Drivers::OpenAPI3.new
      else
        raise ArgumentError, %{Committee: unknown driver "#{name}".}
      end
    end

    # load and build drive from JSON file
    # @param [String] filepath
    # @return [Committee::Driver]
    def self.load_from_json(filepath)
<<<<<<< HEAD
      load_from_data(JSON.parse(File.read(filepath)))
    end

    # load and build drive from YAML file
    # @param [String] filepath
    # @return [Committee::Driver]
    def self.load_from_yaml(filepath)
      load_from_data(YAML.load_file(filepath))
=======
      json = JSON.parse(File.read(filepath))
      load_from_data(json)
>>>>>>> d126db22
    end

    # load and build drive from Hash object
    # @param [Hash] hash
    # @return [Committee::Driver]
    def self.load_from_data(hash)
<<<<<<< HEAD
      if hash['openapi'] == '3.0.0'
        parser = OpenAPIParser.parse(hash)
        return Committee::Drivers::OpenAPI3.new.parse(parser)
      end

=======
>>>>>>> d126db22
      driver = if hash['swagger'] == '2.0'
                 Committee::Drivers::OpenAPI2.new
               else
                 Committee::Drivers::HyperSchema.new
               end

      driver.parse(hash)
    end

<<<<<<< HEAD
=======
    # load and build drive from file
    # @param [String] filepath
    # @return [Committee::Driver]
    def self.load_from_file(filepath)
      load_from_json(filepath)
    end

>>>>>>> d126db22
    # Driver is a base class for driver implementations.
    class Driver
      # Whether parameters that were form-encoded will be coerced by default.
      def default_coerce_form_params
        raise "needs implementation"
      end

      # Whether parameters in a request's path will be considered and coerced
      # by default.
      def default_path_params
        raise "needs implementation"
      end

      # Whether parameters in a request's query string will be considered and
      # coerced by default.
      def default_query_params
        raise "needs implementation"
      end

      def name
        raise "needs implementation"
      end

      # Parses an API schema and builds a set of route definitions for use with
      # Committee.
      #
      # The expected input format is a data hash with keys as strings (as
      # opposed to symbols) like the kind produced by JSON.parse or YAML.load.
      def parse(data)
        raise "needs implementation"
      end

      def schema_class
        raise "needs implementation"
      end
    end

    # Schema is a base class for driver schema implementations.
    class Schema
      # A link back to the derivative instace of Committee::Drivers::Driver
      # that create this schema.
      def driver
        raise "needs implementation"
      end

      def build_router(options)
        raise "needs implementation"
      end

      # OpenAPI3 not support stub but JSON Hyper-Schema and OpenAPI2 support
      def support_stub?
        true
      end
    end
  end
end<|MERGE_RESOLUTION|>--- conflicted
+++ resolved
@@ -19,7 +19,6 @@
     # @param [String] filepath
     # @return [Committee::Driver]
     def self.load_from_json(filepath)
-<<<<<<< HEAD
       load_from_data(JSON.parse(File.read(filepath)))
     end
 
@@ -28,24 +27,24 @@
     # @return [Committee::Driver]
     def self.load_from_yaml(filepath)
       load_from_data(YAML.load_file(filepath))
-=======
-      json = JSON.parse(File.read(filepath))
-      load_from_data(json)
->>>>>>> d126db22
+    end
+
+    # load and build drive from file
+    # @param [String] filepath
+    # @return [Committee::Driver]
+    def self.load_from_file(filepath)
+      load_from_json(filepath)
     end
 
     # load and build drive from Hash object
     # @param [Hash] hash
     # @return [Committee::Driver]
     def self.load_from_data(hash)
-<<<<<<< HEAD
       if hash['openapi'] == '3.0.0'
         parser = OpenAPIParser.parse(hash)
         return Committee::Drivers::OpenAPI3.new.parse(parser)
       end
 
-=======
->>>>>>> d126db22
       driver = if hash['swagger'] == '2.0'
                  Committee::Drivers::OpenAPI2.new
                else
@@ -55,16 +54,6 @@
       driver.parse(hash)
     end
 
-<<<<<<< HEAD
-=======
-    # load and build drive from file
-    # @param [String] filepath
-    # @return [Committee::Driver]
-    def self.load_from_file(filepath)
-      load_from_json(filepath)
-    end
-
->>>>>>> d126db22
     # Driver is a base class for driver implementations.
     class Driver
       # Whether parameters that were form-encoded will be coerced by default.
