--- conflicted
+++ resolved
@@ -87,12 +87,7 @@
     e = assert_raises(ArgumentError) do
       post "/apps"
     end
-<<<<<<< HEAD
     assert_equal "Committee: schema expected to be an instance of Committee::Drivers::Schema.", e.message
-=======
-
-    assert_equal "Committee: schema expected to be an instance " +
-                     "of Committee::Drivers::Schema.", e.message
   end
 
   it "schema not exist" do
@@ -102,7 +97,6 @@
     end
 
     assert_equal "Committee: need option `schema` or `filepath`", e.message
->>>>>>> b11fb524
   end
 
   describe 'initialize option' do
