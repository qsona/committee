--- conflicted
+++ resolved
@@ -35,7 +35,7 @@
     end
 
     it 'load OpenAPI3' do
-      s = Committee::Drivers.load_from_file(open_api_3_filepath)
+      s = Committee::Drivers.load_from_file(open_api_3_schema_path)
       assert_kind_of Committee::Drivers::Schema, s
       assert_kind_of Committee::Drivers::OpenAPI3::Schema, s
     end
@@ -44,7 +44,7 @@
       e = assert_raises(StandardError) do
         Committee::Drivers.load_from_file('test.xml')
       end
-      assert_equal "committee filepath option support '.yaml', '.yml', '.json' files only", e.message
+      assert_equal "committee schema_path option support '.yaml', '.yml', '.json' files only", e.message
     end
   end
 
@@ -62,25 +62,21 @@
     end
   end
 
-<<<<<<< HEAD
-  describe 'load_from_yaml(filepath)' do
+  describe 'load_from_yaml(schema_path)' do
     it 'load OpenAPI3' do
-      s = Committee::Drivers.load_from_yaml(open_api_3_filepath)
+      s = Committee::Drivers.load_from_yaml(open_api_3_schema_path)
       assert_kind_of Committee::Drivers::Schema, s
       assert_kind_of Committee::Drivers::OpenAPI3::Schema, s
     end
   end
 
-  describe 'load_from_data(filepath)' do
+  describe 'load_from_data(schema_path)' do
     it 'load OpenAPI3' do
       s = Committee::Drivers.load_from_data(open_api_3_data)
       assert_kind_of Committee::Drivers::Schema, s
       assert_kind_of Committee::Drivers::OpenAPI3::Schema, s
     end
 
-=======
-  describe 'load_from_data(schema_path)' do
->>>>>>> 47543080
     it 'load OpenAPI2' do
       s = Committee::Drivers.load_from_data(open_api_2_data)
       assert_kind_of Committee::Drivers::Schema, s
