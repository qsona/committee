--- conflicted
+++ resolved
@@ -16,19 +16,8 @@
 
   s.add_dependency "json_schema", "~> 0.14", ">= 0.14.3"
 
-<<<<<<< HEAD
   s.add_dependency "rack", ">= 1.5"
   s.add_dependency "openapi_parser", ">= 0.1.3"
-=======
-  # Rack 2.0+ requires Ruby >= 2.2.2 which is problematic for the test suite on
-  # older Ruby versions. Check Ruby the version here and put a maximum
-  # constraint on Rack if necessary.
-  if RUBY_VERSION >= '2.2.2'
-    s.add_dependency "rack", ">= 2.0.6"
-  else
-    s.add_dependency "rack", ">= 1.6.11", "< 2.0"
-  end
->>>>>>> b3ce72a7
 
   s.add_development_dependency "minitest", "~> 5.3"
   s.add_development_dependency "rack-test", "~> 0.6"
